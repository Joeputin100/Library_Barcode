--- conflicted
+++ resolved
@@ -44,19 +44,11 @@
     if cleaned.upper().startswith("FIC"):
         return "FIC"
     if re.match(r'^8\\d{2}\.5\\d*$', cleaned):
-<<<<<<< HEAD
         return "FIC"
     # Check for fiction genres
     fiction_genres = ["fiction", "novel", "stories"]
     if any(genre.lower() in fiction_genres for genre in genres):
         return "FIC"
-=======
-        return "FIC"
-    # Check for fiction genres
-    fiction_genres = ["fiction", "novel", "stories"]
-    if any(genre.lower() in fiction_genres for genre in genres):
-        return "FIC"
->>>>>>> 1b778331
     match = re.match(r'^(\d+(\.\d+)?)', cleaned)
     if match:
         return match.group(1)
@@ -84,13 +76,8 @@
     query = f'bath.title="{safe_title}" and bath.author="{safe_author}"'
     st.write(f"**Debug: API Query:** {query}") # DEBUG LINE
     params = {"version": "1.1", "operation": "searchRetrieve", "query": query, "maximumRecords": "1", "recordSchema": "marcxml"}
-<<<<<<< HEAD
-    metadata = {'classification': "", 'series_name': "", 'volume_number': "", 'publication_year': "", 'genres': [], 'error': None} 
+    metadata = {'classification': "", 'series_name': "", 'volume_number": "", 'publication_year": "", 'genres': [], 'error': None} 
     
-=======
-    metadata = {'classification': "", 'series_name': "", 'volume_number': "", 'publication_year': "", 'genres': [], 'error': None}
-
->>>>>>> 1b778331
     retry_delays = [5, 30, 60]
     for i in range(len(retry_delays) + 1):
         try:
